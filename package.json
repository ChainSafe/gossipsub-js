--- conflicted
+++ resolved
@@ -8,16 +8,12 @@
     "dist"
   ],
   "scripts": {
-<<<<<<< HEAD
-    "test": "aegir test"
-=======
     "lint": "aegir lint",
     "release": "aegir release",
     "build": "aegir build",
     "test": "aegir test",
     "test:node": "aegir test --target node",
     "test:browser": "aegir test --target browser"
->>>>>>> e7279c13
   },
   "repository": {
     "type": "git",
@@ -36,8 +32,7 @@
     "lint"
   ],
   "dependencies": {
-    "libp2p": "~0.23.1",
-<<<<<<< HEAD
+    "libp2p": "~0.24.4",
     "libp2p-floodsub": "~0.15.7",
     "libp2p-pubsub": "~0.0.2",
     "protons": "^1.0.1"
@@ -51,8 +46,5 @@
     "libp2p-spdy": "~0.13.1",
     "libp2p-tcp": "~0.13.0",
     "mocha": "^5.2.0"
-=======
-    "libp2p-floodsub": "~0.15.0"
->>>>>>> e7279c13
   }
 }